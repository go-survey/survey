package survey

import (
	"bytes"
	"testing"

	"github.com/AlecAivazis/survey/core"
<<<<<<< HEAD
	"github.com/AlecAivazis/survey/terminal"
=======
>>>>>>> d5bb8dce
	"github.com/stretchr/testify/assert"
)

func init() {
	// disable color output for all prompts to simplify testing
	core.DisableColor = true
}

func TestPasswordRender(t *testing.T) {

	prompt := Password{
		Message: "Tell me your secret:",
	}

	tests := []struct {
<<<<<<< HEAD
=======
		title    string
>>>>>>> d5bb8dce
		prompt   Password
		expected string
	}{
		{
<<<<<<< HEAD
=======
			"Test Password question output",
>>>>>>> d5bb8dce
			prompt,
			"? Tell me your secret: ",
		},
	}

<<<<<<< HEAD
	outputBuffer := bytes.NewBufferString("")
	terminal.AnsiStdout = outputBuffer

	for _, test := range tests {
		outputBuffer.Reset()
		err := test.prompt.render(
			PasswordQuestionTemplate,
			&test.prompt,
		)
		assert.Nil(t, err)
		assert.Equal(t, test.expected, outputBuffer.String())
=======
	for _, test := range tests {
		actual, err := core.RunTemplate(
			PasswordQuestionTemplate,
			&test.prompt,
		)
		assert.Nil(t, err, test.title)
		assert.Equal(t, test.expected, actual, test.title)
>>>>>>> d5bb8dce
	}
}<|MERGE_RESOLUTION|>--- conflicted
+++ resolved
@@ -5,10 +5,7 @@
 	"testing"
 
 	"github.com/AlecAivazis/survey/core"
-<<<<<<< HEAD
 	"github.com/AlecAivazis/survey/terminal"
-=======
->>>>>>> d5bb8dce
 	"github.com/stretchr/testify/assert"
 )
 
@@ -24,24 +21,17 @@
 	}
 
 	tests := []struct {
-<<<<<<< HEAD
-=======
 		title    string
->>>>>>> d5bb8dce
 		prompt   Password
 		expected string
 	}{
 		{
-<<<<<<< HEAD
-=======
 			"Test Password question output",
->>>>>>> d5bb8dce
 			prompt,
 			"? Tell me your secret: ",
 		},
 	}
 
-<<<<<<< HEAD
 	outputBuffer := bytes.NewBufferString("")
 	terminal.AnsiStdout = outputBuffer
 
@@ -51,16 +41,7 @@
 			PasswordQuestionTemplate,
 			&test.prompt,
 		)
-		assert.Nil(t, err)
-		assert.Equal(t, test.expected, outputBuffer.String())
-=======
-	for _, test := range tests {
-		actual, err := core.RunTemplate(
-			PasswordQuestionTemplate,
-			&test.prompt,
-		)
 		assert.Nil(t, err, test.title)
-		assert.Equal(t, test.expected, actual, test.title)
->>>>>>> d5bb8dce
+		assert.Equal(t, test.expected, outputBuffer.String(), test.title)
 	}
 }