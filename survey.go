package survey

import (
	"bytes"
	"errors"
	"io"
	"os"
	"strings"
	"unicode/utf8"

	"github.com/AlecAivazis/survey/v2/core"
	"github.com/AlecAivazis/survey/v2/terminal"
)

// DefaultAskOptions is the default options on ask, using the OS stdio.
func defaultAskOptions() *AskOptions {
	return &AskOptions{
		Stdio: terminal.Stdio{
			In:  os.Stdin,
			Out: os.Stdout,
			Err: os.Stderr,
		},
		PromptConfig: PromptConfig{
			PageSize:     7,
			HelpInput:    "?",
			SuggestInput: "tab",
			Icons: IconSet{
				Error: Icon{
					Text:   "X",
					Format: "red",
				},
				Help: Icon{
					Text:   "?",
					Format: "cyan",
				},
				Question: Icon{
					Text:   "?",
					Format: "green+hb",
				},
				MarkedOption: Icon{
					Text:   "[x]",
					Format: "green",
				},
				UnmarkedOption: Icon{
					Text:   "[ ]",
					Format: "default+hb",
				},
				SelectFocus: Icon{
					Text:   ">",
					Format: "cyan+b",
				},
			},
			Filter: func(filter string, value string, index int) (include bool) {
				filter = strings.ToLower(filter)

				// include this option if it matches
				return strings.Contains(strings.ToLower(value), filter)
			},
			KeepFilter: false,
			ShowCursor: false,
		},
	}
}
func defaultPromptConfig() *PromptConfig {
	return &defaultAskOptions().PromptConfig
}

func defaultIcons() *IconSet {
	return &defaultPromptConfig().Icons
}

// OptionAnswer is an ergonomic alias for core.OptionAnswer
type OptionAnswer = core.OptionAnswer

// Icon holds the text and format to show for a particular icon
type Icon struct {
	Text   string
	Format string
}

// IconSet holds the icons to use for various prompts
type IconSet struct {
	HelpInput      Icon
	Error          Icon
	Help           Icon
	Question       Icon
	MarkedOption   Icon
	UnmarkedOption Icon
	SelectFocus    Icon
}

// Validator is a function passed to a Question after a user has provided a response.
// If the function returns an error, then the user will be prompted again for another
// response.
type Validator func(ans interface{}) error

// Transformer is a function passed to a Question after a user has provided a response.
// The function can be used to implement a custom logic that will result to return
// a different representation of the given answer.
//
// Look `TransformString`, `ToLower` `Title` and `ComposeTransformers` for more.
type Transformer func(ans interface{}) (newAns interface{})

// Question is the core data structure for a survey questionnaire.
type Question struct {
	Name      string
	Prompt    Prompt
	Validate  Validator
	Transform Transformer
}

// PromptConfig holds the global configuration for a prompt
type PromptConfig struct {
	PageSize     int
	Icons        IconSet
	HelpInput    string
	SuggestInput string
	Filter       func(filter string, option string, index int) bool
	KeepFilter   bool
	ShowCursor   bool
}

// Prompt is the primary interface for the objects that can take user input
// and return a response.
type Prompt interface {
	Prompt(config *PromptConfig) (interface{}, error)
	Cleanup(*PromptConfig, interface{}) error
	Error(*PromptConfig, error) error
}

// PromptAgainer Interface for Prompts that support prompting again after invalid input
type PromptAgainer interface {
	PromptAgain(config *PromptConfig, invalid interface{}, err error) (interface{}, error)
}

// AskOpt allows setting optional ask options.
type AskOpt func(options *AskOptions) error

// AskOptions provides additional options on ask.
type AskOptions struct {
	Stdio        terminal.Stdio
	Validators   []Validator
	PromptConfig PromptConfig
}

// WithStdio specifies the standard input, output and error files survey
// interacts with. By default, these are os.Stdin, os.Stdout, and os.Stderr.
func WithStdio(in terminal.FileReader, out terminal.FileWriter, err io.Writer) AskOpt {
	return func(options *AskOptions) error {
		options.Stdio.In = in
		options.Stdio.Out = out
		options.Stdio.Err = err
		return nil
	}
}

// WithFilter specifies the default filter to use when asking questions.
func WithFilter(filter func(filter string, value string, index int) (include bool)) AskOpt {
	return func(options *AskOptions) error {
		// save the filter internally
		options.PromptConfig.Filter = filter

		return nil
	}
}

// WithKeepFilter sets the if the filter is kept after selections
func WithKeepFilter(KeepFilter bool) AskOpt {
	return func(options *AskOptions) error {
		// set the page size
		options.PromptConfig.KeepFilter = KeepFilter

		// nothing went wrong
		return nil
	}
}

// WithValidator specifies a validator to use while prompting the user
func WithValidator(v Validator) AskOpt {
	return func(options *AskOptions) error {
		// add the provided validator to the list
		options.Validators = append(options.Validators, v)

		// nothing went wrong
		return nil
	}
}

type wantsStdio interface {
	WithStdio(terminal.Stdio)
}

// WithPageSize sets the default page size used by prompts
func WithPageSize(pageSize int) AskOpt {
	return func(options *AskOptions) error {
		// set the page size
		options.PromptConfig.PageSize = pageSize

		// nothing went wrong
		return nil
	}
}

// WithHelpInput changes the character that prompts look for to give the user helpful information.
func WithHelpInput(r rune) AskOpt {
	return func(options *AskOptions) error {
		// set the input character
		options.PromptConfig.HelpInput = string(r)

		// nothing went wrong
		return nil
	}
}

// WithIcons sets the icons that will be used when prompting the user
func WithIcons(setIcons func(*IconSet)) AskOpt {
	return func(options *AskOptions) error {
		// update the default icons with whatever the user says
		setIcons(&options.PromptConfig.Icons)

		// nothing went wrong
		return nil
	}
}

// WithShowCursor sets the show cursor behavior when prompting the user
func WithShowCursor(ShowCursor bool) AskOpt {
	return func(options *AskOptions) error {
		// set the page size
		options.PromptConfig.ShowCursor = ShowCursor

		// nothing went wrong
		return nil
	}
}

/*
AskOne performs the prompt for a single prompt and asks for validation if required.
Response types should be something that can be casted from the response type designated
in the documentation. For example:

	name := ""
	prompt := &survey.Input{
		Message: "name",
	}

	survey.AskOne(prompt, &name)

*/
func AskOne(p Prompt, response interface{}, opts ...AskOpt) error {
	err := Ask([]*Question{{Prompt: p}}, response, opts...)
	if err != nil {
		return err
	}

	return nil
}

/*
Ask performs the prompt loop, asking for validation when appropriate. The response
type can be one of two options. If a struct is passed, the answer will be written to
the field whose name matches the Name field on the corresponding question. Field types
should be something that can be casted from the response type designated in the
documentation. Note, a survey tag can also be used to identify a Otherwise, a
map[string]interface{} can be passed, responses will be written to the key with the
matching name. For example:

	qs := []*survey.Question{
		{
			Name:     "name",
			Prompt:   &survey.Input{Message: "What is your name?"},
			Validate: survey.Required,
			Transform: survey.Title,
		},
	}

	answers := struct{ Name string }{}


	err := survey.Ask(qs, &answers)
*/
func Ask(qs []*Question, response interface{}, opts ...AskOpt) error {
	// build up the configuration options
	options := defaultAskOptions()
	for _, opt := range opts {
		if opt == nil {
			continue
		}
		if err := opt(options); err != nil {
			return err
		}
	}

	// if we weren't passed a place to record the answers
	if response == nil {
		// we can't go any further
		return errors.New("cannot call Ask() with a nil reference to record the answers")
	}

	validate := func(q *Question, val interface{}) error {
		if q.Validate != nil {
			if err := q.Validate(val); err != nil {
				return err
			}
		}
		for _, v := range options.Validators {
			if err := v(val); err != nil {
				return err
			}
		}
		return nil
	}

	// go over every question
	for _, q := range qs {
		// If Prompt implements controllable stdio, pass in specified stdio.
		if p, ok := q.Prompt.(wantsStdio); ok {
			p.WithStdio(options.Stdio)
		}

<<<<<<< HEAD
		var ans interface{}
		var validationErr error
		// prompt and validation loop
		for {
			if validationErr != nil {
				if err := q.Prompt.Error(&options.PromptConfig, validationErr); err != nil {
=======
		// grab the user input and save it
		ans, err := q.Prompt.Prompt(&options.PromptConfig)
		// if there was a problem
		if err != nil {
			return err
		}

		// build up a list of validators that we have to apply to this question
		validators := []Validator{}

		// make sure to include the question specific one
		if q.Validate != nil {
			validators = append(validators, q.Validate)
		}
		// add any "global" validators
		validators = append(validators, options.Validators...)

		// apply every validator to thte response
		for _, validator := range validators {
			// wait for a valid response
			for invalid := validator(ans); invalid != nil; invalid = validator(ans) {
				err := q.Prompt.Error(&options.PromptConfig, invalid)
				// if there was a problem
				if err != nil {
					return err
				}

				// ask for more input
				if promptAgainer, ok := q.Prompt.(PromptAgainer); ok {
					ans, err = promptAgainer.PromptAgain(&options.PromptConfig, ans, invalid)
				} else {
					ans, err = q.Prompt.Prompt(&options.PromptConfig)
				}
				// if there was a problem
				if err != nil {
>>>>>>> bcabe241
					return err
				}
			}
			var err error
			if promptAgainer, ok := q.Prompt.(PromptAgainer); ok && validationErr != nil {
				ans, err = promptAgainer.PromptAgain(&options.PromptConfig, ans, validationErr)
			} else {
				ans, err = q.Prompt.Prompt(&options.PromptConfig)
			}
			if err != nil {
				return err
			}
			validationErr = validate(q, ans)
			if validationErr == nil {
				break
			}
		}

		if q.Transform != nil {
			// check if we have a transformer available, if so
			// then try to acquire the new representation of the
			// answer, if the resulting answer is not nil.
			if newAns := q.Transform(ans); newAns != nil {
				ans = newAns
			}
		}

		// tell the prompt to cleanup with the validated value
		if err := q.Prompt.Cleanup(&options.PromptConfig, ans); err != nil {
			return err
		}

<<<<<<< HEAD
		// add the answer to the response data structure
=======
		// add it to the map
>>>>>>> bcabe241
		if err := core.WriteAnswer(response, q.Name, ans); err != nil {
			return err
		}
	}

	// return the response
	return nil
}

// paginate returns a single page of choices given the page size, the total list of
// possible choices, and the current selected index in the total list.
func paginate(pageSize int, choices []core.OptionAnswer, sel int) ([]core.OptionAnswer, int) {
	var start, end, cursor int

	if len(choices) < pageSize {
		// if we dont have enough options to fill a page
		start = 0
		end = len(choices)
		cursor = sel

	} else if sel < pageSize/2 {
		// if we are in the first half page
		start = 0
		end = pageSize
		cursor = sel

	} else if len(choices)-sel-1 < pageSize/2 {
		// if we are in the last half page
		start = len(choices) - pageSize
		end = len(choices)
		cursor = sel - start

	} else {
		// somewhere in the middle
		above := pageSize / 2
		below := pageSize - above

		cursor = pageSize / 2
		start = sel - above
		end = sel + below
	}

	// return the subset we care about and the index
	return choices[start:end], cursor
}

type IterableOpts interface {
	IterateOption(int, core.OptionAnswer) interface{}
}

func computeCursorOffset(tmpl string, data IterableOpts, opts []core.OptionAnswer, idx, tWidth int) int {
	tmpls, err := core.GetTemplatePair(tmpl)
	if err != nil {
		return 0
	}

	t := tmpls[0]

	renderOpt := func(ix int, opt core.OptionAnswer) string {
		var buf bytes.Buffer
		_ = t.ExecuteTemplate(&buf, "option", data.IterateOption(ix, opt))
		return buf.String()
	}

	offset := len(opts) - idx

	for i, o := range opts {
		if i < idx {
			continue
		}
		renderedOpt := renderOpt(i, o)
		valWidth := utf8.RuneCount([]byte(renderedOpt))
		if valWidth > tWidth {
			splitCount := valWidth / tWidth
			if valWidth%tWidth == 0 {
				splitCount -= 1
			}
			offset += splitCount
		}
	}

	return offset
}<|MERGE_RESOLUTION|>--- conflicted
+++ resolved
@@ -318,50 +318,12 @@
 			p.WithStdio(options.Stdio)
 		}
 
-<<<<<<< HEAD
 		var ans interface{}
 		var validationErr error
 		// prompt and validation loop
 		for {
 			if validationErr != nil {
 				if err := q.Prompt.Error(&options.PromptConfig, validationErr); err != nil {
-=======
-		// grab the user input and save it
-		ans, err := q.Prompt.Prompt(&options.PromptConfig)
-		// if there was a problem
-		if err != nil {
-			return err
-		}
-
-		// build up a list of validators that we have to apply to this question
-		validators := []Validator{}
-
-		// make sure to include the question specific one
-		if q.Validate != nil {
-			validators = append(validators, q.Validate)
-		}
-		// add any "global" validators
-		validators = append(validators, options.Validators...)
-
-		// apply every validator to thte response
-		for _, validator := range validators {
-			// wait for a valid response
-			for invalid := validator(ans); invalid != nil; invalid = validator(ans) {
-				err := q.Prompt.Error(&options.PromptConfig, invalid)
-				// if there was a problem
-				if err != nil {
-					return err
-				}
-
-				// ask for more input
-				if promptAgainer, ok := q.Prompt.(PromptAgainer); ok {
-					ans, err = promptAgainer.PromptAgain(&options.PromptConfig, ans, invalid)
-				} else {
-					ans, err = q.Prompt.Prompt(&options.PromptConfig)
-				}
-				// if there was a problem
-				if err != nil {
->>>>>>> bcabe241
 					return err
 				}
 			}
@@ -394,11 +356,7 @@
 			return err
 		}
 
-<<<<<<< HEAD
-		// add the answer to the response data structure
-=======
 		// add it to the map
->>>>>>> bcabe241
 		if err := core.WriteAnswer(response, q.Name, ans); err != nil {
 			return err
 		}
