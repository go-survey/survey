--- conflicted
+++ resolved
@@ -1,12 +1,8 @@
 package survey
 
 import (
-<<<<<<< HEAD
 	"errors"
-	"fmt"
 	"strings"
-=======
->>>>>>> bcabe241
 	"testing"
 	"time"
 
