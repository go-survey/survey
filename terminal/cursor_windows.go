package terminal

import (
	"os"
	"syscall"
	"unsafe"
)
<<<<<<< HEAD
var COORDINATE_SYSTEM_BEGIN Short = 0
// shared variable to save the cursor location from CursorSave()
var cursorLoc Coord
=======

var COORDINATE_SYSTEM_BEGIN Short = 0
// shared variable to save the cursor location from CursorSave()
var cursorLoc Coord

>>>>>>> 8590f157
func CursorUp(n int) {
	cursorMove(0, n)
}

func CursorDown(n int) {
	cursorMove(0, -1*n)
}

func CursorForward(n int) {
	cursorMove(n, 0)
}

func CursorBack(n int) {
	cursorMove(-1*n, 0)
}

// save the cursor location
func CursorSave() {
	cursorLoc, _ = CursorLocation()
}

func CursorRestore() {
	handle := syscall.Handle(os.Stdout.Fd())
	// restore it to the original position
	procSetConsoleCursorPosition.Call(uintptr(handle), uintptr(*(*int32)(unsafe.Pointer(&cursorLoc))))
}

<<<<<<< HEAD
func (cur Coord) CursorIsAtLineEnd(size *Coord) bool{
	return cur.X == size.X
}

func (cur Coord) CursorIsAtLineBegin() bool{
=======
func (cur Coord) CursorIsAtLineEnd(size *Coord) bool {
	return cur.X == size.X
}

func (cur Coord) CursorIsAtLineBegin() bool {
>>>>>>> 8590f157
	return cur.X == 0
}

func cursorMove(x int, y int) {
	handle := syscall.Handle(os.Stdout.Fd())

	var csbi consoleScreenBufferInfo
	procGetConsoleScreenBufferInfo.Call(uintptr(handle), uintptr(unsafe.Pointer(&csbi)))

	var cursor Coord
	cursor.X = csbi.cursorPosition.X + Short(x)
	cursor.Y = csbi.cursorPosition.Y + Short(y)

	procSetConsoleCursorPosition.Call(uintptr(handle), uintptr(*(*int32)(unsafe.Pointer(&cursor))))
}

func CursorNextLine(n int) {
	CursorUp(n)
	CursorHorizontalAbsolute(0)
}

func CursorPreviousLine(n int) {
	CursorDown(n)
	CursorHorizontalAbsolute(0)
}

func CursorHorizontalAbsolute(x int) {
	handle := syscall.Handle(os.Stdout.Fd())

	var csbi consoleScreenBufferInfo
	procGetConsoleScreenBufferInfo.Call(uintptr(handle), uintptr(unsafe.Pointer(&csbi)))

	var cursor Coord
	cursor.X = Short(x)
	cursor.Y = csbi.cursorPosition.Y

	if csbi.size.X < cursor.X {
		cursor.X = csbi.size.X
	}

	procSetConsoleCursorPosition.Call(uintptr(handle), uintptr(*(*int32)(unsafe.Pointer(&cursor))))
}

func CursorShow() {
	handle := syscall.Handle(os.Stdout.Fd())

	var cci consoleCursorInfo
	procGetConsoleCursorInfo.Call(uintptr(handle), uintptr(unsafe.Pointer(&cci)))
	cci.visible = 1

	procSetConsoleCursorInfo.Call(uintptr(handle), uintptr(unsafe.Pointer(&cci)))
}

func CursorHide() {
	handle := syscall.Handle(os.Stdout.Fd())

	var cci consoleCursorInfo
	procGetConsoleCursorInfo.Call(uintptr(handle), uintptr(unsafe.Pointer(&cci)))
	cci.visible = 0

	procSetConsoleCursorInfo.Call(uintptr(handle), uintptr(unsafe.Pointer(&cci)))
}

func CursorLocation() (Coord, error) {
	handle := syscall.Handle(os.Stdout.Fd())

	var csbi consoleScreenBufferInfo
	procGetConsoleScreenBufferInfo.Call(uintptr(handle), uintptr(unsafe.Pointer(&csbi)))

	return csbi.cursorPosition, nil
}

func Size() (*Coord, error) {
	handle := syscall.Handle(os.Stdout.Fd())

	var csbi consoleScreenBufferInfo
	procGetConsoleScreenBufferInfo.Call(uintptr(handle), uintptr(unsafe.Pointer(&csbi)))
	// windows' coordinate system begins at (0, 0)
	csbi.size.X--
	csbi.size.Y--
	return &csbi.size, nil
}<|MERGE_RESOLUTION|>--- conflicted
+++ resolved
@@ -5,17 +5,11 @@
 	"syscall"
 	"unsafe"
 )
-<<<<<<< HEAD
-var COORDINATE_SYSTEM_BEGIN Short = 0
-// shared variable to save the cursor location from CursorSave()
-var cursorLoc Coord
-=======
 
 var COORDINATE_SYSTEM_BEGIN Short = 0
 // shared variable to save the cursor location from CursorSave()
 var cursorLoc Coord
 
->>>>>>> 8590f157
 func CursorUp(n int) {
 	cursorMove(0, n)
 }
@@ -43,19 +37,11 @@
 	procSetConsoleCursorPosition.Call(uintptr(handle), uintptr(*(*int32)(unsafe.Pointer(&cursorLoc))))
 }
 
-<<<<<<< HEAD
-func (cur Coord) CursorIsAtLineEnd(size *Coord) bool{
-	return cur.X == size.X
-}
-
-func (cur Coord) CursorIsAtLineBegin() bool{
-=======
 func (cur Coord) CursorIsAtLineEnd(size *Coord) bool {
 	return cur.X == size.X
 }
 
 func (cur Coord) CursorIsAtLineBegin() bool {
->>>>>>> 8590f157
 	return cur.X == 0
 }
 
@@ -80,6 +66,12 @@
 func CursorPreviousLine(n int) {
 	CursorDown(n)
 	CursorHorizontalAbsolute(0)
+}
+
+// for comparability purposes between windows
+// in windows we don't have to print out a new line
+func CursorMoveNextLine() {
+	CursorNextLine(1)
 }
 
 func CursorHorizontalAbsolute(x int) {
