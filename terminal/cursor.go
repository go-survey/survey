// +build !windows

package terminal

import (
	"bufio"
	"fmt"
	"os"
	"regexp"
	"strconv"
	"strings"
)

var COORDINATE_SYSTEM_BEGIN Short = 1
// CursorUp moves the cursor n cells to up.
func CursorUp(n int) {
	fmt.Printf("\x1b[%dA", n)
}

// CursorDown moves the cursor n cells to down.
func CursorDown(n int) {
	fmt.Printf("\x1b[%dB", n)
}

// CursorForward moves the cursor n cells to right.
func CursorForward(n int) {
	fmt.Printf("\x1b[%dC", n)
}

// CursorBack moves the cursor n cells to left.
func CursorBack(n int) {
	fmt.Printf("\x1b[%dD", n)
}

// CursorNextLine moves cursor to beginning of the line n lines down.
func CursorNextLine(n int) {
	fmt.Printf("\x1b[%dE", n)
}

// CursorPreviousLine moves cursor to beginning of the line n lines up.
func CursorPreviousLine(n int) {
	fmt.Printf("\x1b[%dF", n)
}

// CursorHorizontalAbsolute moves cursor horizontally to x.
func CursorHorizontalAbsolute(x int) {
	fmt.Printf("\x1b[%dG", x)
}

// CursorShow shows the cursor.
func CursorShow() {
	fmt.Print("\x1b[?25h")
}

// CursorHide hide the cursor.
func CursorHide() {
	fmt.Print("\x1b[?25l")
}

// CursorMove moves the cursor to a specific x,y location.
func CursorMove(x int, y int) {
	fmt.Printf("\x1b[%d;%df", x, y)
}
// CursorSave saves the current position
func CursorSave() {
	fmt.Print("\x1b7")
}

// CursorSave restores the current position of the cursor
func CursorRestore() {
	fmt.Print("\x1b8")
}


// CursorSave saves the current position
func CursorSave() {
	fmt.Print("\x1b7")
}

// CursorRestore restores the saved position of the cursor
func CursorRestore() {
	fmt.Print("\x1b8")
}

// CursorLocation returns the current location of the cursor in the terminal
func CursorLocation() (*Coord, error) {
	// print the escape sequence to receive the position in our stdin
	fmt.Print("\x1b[6n")

	// read from stdin to get the response
	reader := bufio.NewReader(os.Stdin)
	// spec says we read 'til R, so do that
	text, err := reader.ReadSlice('R')
	if err != nil {
		return nil, err
	}

	// spec also says they're split by ;, so do that too
	if strings.Contains(string(text), ";") {
		// a regex to parse the output of the ansi code
		re := regexp.MustCompile(`\d+;\d+`)
		line := re.FindString(string(text))

		// find the column and rows embedded in the string
		coords := strings.Split(line, ";")

		// try to cast the col number to an int
		col, err := strconv.Atoi(coords[1])
		if err != nil {
			return nil, err
		}

		// try to cast the row number to an int
		row, err := strconv.Atoi(coords[0])
		if err != nil {
			return nil, err
		}

		// return the coordinate object with the col and row we calculated
		return &Coord{Short(col), Short(row)}, nil
	}

	// it didn't work so return an error
	return nil, fmt.Errorf("could not compute the cursor position using ascii escape sequences")
}

<<<<<<< HEAD
func (cur Coord) CursorIsAtLineEnd(size *Coord) bool{
	return cur.X == size.X
}

func (cur Coord) CursorIsAtLineBegin() bool{
	return cur.X == 1
=======
func (cur Coord) CursorIsAtLineEnd(size *Coord) bool {
	return cur.X == size.X
}

func (cur Coord) CursorIsAtLineBegin() bool {
	return cur.X == COORDINATE_SYSTEM_BEGIN
>>>>>>> 8590f157
}

// Size returns the height and width of the terminal.
func Size() (*Coord, error) {
	// the general approach here is to move the cursor to the very bottom
	// of the terminal, ask for the current location and then move the
	// cursor back where we started

<<<<<<< HEAD
	// hide the cursor
=======
	// hide the cursor (so it doesn't blink when getting the size of the terminal)
>>>>>>> 8590f157
	CursorHide()
	// save the current location of the cursor
	CursorSave()

	// move the cursor to the very bottom of the terminal
	CursorMove(999, 999)

	// ask for the current location
	bottom, err := CursorLocation()
	if err != nil {
		return nil, err
	}

	// move back where we began
	CursorRestore()

	// show the cursor
	CursorShow()
	// sice the bottom was calcuated in the lower right corner, it
	// is the dimensions we are looking for
	return bottom, nil
}<|MERGE_RESOLUTION|>--- conflicted
+++ resolved
@@ -61,16 +61,6 @@
 func CursorMove(x int, y int) {
 	fmt.Printf("\x1b[%d;%df", x, y)
 }
-// CursorSave saves the current position
-func CursorSave() {
-	fmt.Print("\x1b7")
-}
-
-// CursorSave restores the current position of the cursor
-func CursorRestore() {
-	fmt.Print("\x1b8")
-}
-
 
 // CursorSave saves the current position
 func CursorSave() {
@@ -80,6 +70,13 @@
 // CursorRestore restores the saved position of the cursor
 func CursorRestore() {
 	fmt.Print("\x1b8")
+}
+
+// for comparability purposes between windows
+// in unix we need to print out a new line on some terminals
+func CursorMoveNextLine() {
+	Println()
+	CursorNextLine(1)
 }
 
 // CursorLocation returns the current location of the cursor in the terminal
@@ -124,21 +121,12 @@
 	return nil, fmt.Errorf("could not compute the cursor position using ascii escape sequences")
 }
 
-<<<<<<< HEAD
-func (cur Coord) CursorIsAtLineEnd(size *Coord) bool{
-	return cur.X == size.X
-}
-
-func (cur Coord) CursorIsAtLineBegin() bool{
-	return cur.X == 1
-=======
 func (cur Coord) CursorIsAtLineEnd(size *Coord) bool {
 	return cur.X == size.X
 }
 
 func (cur Coord) CursorIsAtLineBegin() bool {
 	return cur.X == COORDINATE_SYSTEM_BEGIN
->>>>>>> 8590f157
 }
 
 // Size returns the height and width of the terminal.
@@ -147,11 +135,7 @@
 	// of the terminal, ask for the current location and then move the
 	// cursor back where we started
 
-<<<<<<< HEAD
-	// hide the cursor
-=======
 	// hide the cursor (so it doesn't blink when getting the size of the terminal)
->>>>>>> 8590f157
 	CursorHide()
 	// save the current location of the cursor
 	CursorSave()
