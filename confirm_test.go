package survey

import (
	"bytes"
	"fmt"
	"testing"

	"github.com/AlecAivazis/survey/core"
<<<<<<< HEAD
	"github.com/AlecAivazis/survey/terminal"
=======
>>>>>>> d5bb8dce
	"github.com/stretchr/testify/assert"
)

func init() {
	// disable color output for all prompts to simplify testing
	core.DisableColor = true
}

func TestConfirmRender(t *testing.T) {
<<<<<<< HEAD

	testError := fmt.Errorf("TEST")
	tests := []struct {
=======
	tests := []struct {
		title    string
>>>>>>> d5bb8dce
		prompt   Confirm
		data     ConfirmTemplateData
		expected string
	}{
		{
<<<<<<< HEAD
=======
			"Test Confirm question output with default true",
>>>>>>> d5bb8dce
			Confirm{Message: "Is pizza your favorite food?", Default: true},
			ConfirmTemplateData{},
			`? Is pizza your favorite food? (Y/n) `,
		},
		{
<<<<<<< HEAD
=======
			"Test Confirm question output with default false",
>>>>>>> d5bb8dce
			Confirm{Message: "Is pizza your favorite food?", Default: false},
			ConfirmTemplateData{},
			`? Is pizza your favorite food? (y/N) `,
		},
		{
<<<<<<< HEAD
			Confirm{Message: "Is pizza your favorite food?"},
			ConfirmTemplateData{Answer: "Yes"},
			"? Is pizza your favorite food? Yes\n",
		},
		{
			Confirm{Message: "Is pizza your favorite food?"},
			ConfirmTemplateData{Answer: "Yes", Error: &testError},
			`✘ Sorry, your reply was invalid: TEST
? Is pizza your favorite food? Yes
`,
		},
	}

	outputBuffer := bytes.NewBufferString("")
	terminal.AnsiStdout = outputBuffer

	for _, test := range tests {
		outputBuffer.Reset()
		test.data.Confirm = test.prompt
		err := test.prompt.render(
			ConfirmQuestionTemplate,
			test.data,
		)
		assert.Nil(t, err)
		assert.Equal(t, test.expected, outputBuffer.String())
=======
			"Test Confirm answer output",
			Confirm{Message: "Is pizza your favorite food?"},
			ConfirmTemplateData{Answer: "Yes"},
			"? Is pizza your favorite food? Yes",
		},
	}

	for _, test := range tests {
		test.data.Confirm = test.prompt
		actual, err := core.RunTemplate(
			ConfirmQuestionTemplate,
			test.data,
		)
		assert.Nil(t, err, test.title)
		assert.Equal(t, test.expected, actual, test.title)
>>>>>>> d5bb8dce
	}
}<|MERGE_RESOLUTION|>--- conflicted
+++ resolved
@@ -6,10 +6,7 @@
 	"testing"
 
 	"github.com/AlecAivazis/survey/core"
-<<<<<<< HEAD
 	"github.com/AlecAivazis/survey/terminal"
-=======
->>>>>>> d5bb8dce
 	"github.com/stretchr/testify/assert"
 )
 
@@ -19,43 +16,34 @@
 }
 
 func TestConfirmRender(t *testing.T) {
-<<<<<<< HEAD
 
 	testError := fmt.Errorf("TEST")
 	tests := []struct {
-=======
-	tests := []struct {
 		title    string
->>>>>>> d5bb8dce
 		prompt   Confirm
 		data     ConfirmTemplateData
 		expected string
 	}{
 		{
-<<<<<<< HEAD
-=======
 			"Test Confirm question output with default true",
->>>>>>> d5bb8dce
 			Confirm{Message: "Is pizza your favorite food?", Default: true},
 			ConfirmTemplateData{},
 			`? Is pizza your favorite food? (Y/n) `,
 		},
 		{
-<<<<<<< HEAD
-=======
 			"Test Confirm question output with default false",
->>>>>>> d5bb8dce
 			Confirm{Message: "Is pizza your favorite food?", Default: false},
 			ConfirmTemplateData{},
 			`? Is pizza your favorite food? (y/N) `,
 		},
 		{
-<<<<<<< HEAD
+			"Test Confirm answer output",
 			Confirm{Message: "Is pizza your favorite food?"},
 			ConfirmTemplateData{Answer: "Yes"},
 			"? Is pizza your favorite food? Yes\n",
 		},
 		{
+			"Test Confirm error output",
 			Confirm{Message: "Is pizza your favorite food?"},
 			ConfirmTemplateData{Answer: "Yes", Error: &testError},
 			`✘ Sorry, your reply was invalid: TEST
@@ -74,24 +62,7 @@
 			ConfirmQuestionTemplate,
 			test.data,
 		)
-		assert.Nil(t, err)
-		assert.Equal(t, test.expected, outputBuffer.String())
-=======
-			"Test Confirm answer output",
-			Confirm{Message: "Is pizza your favorite food?"},
-			ConfirmTemplateData{Answer: "Yes"},
-			"? Is pizza your favorite food? Yes",
-		},
-	}
-
-	for _, test := range tests {
-		test.data.Confirm = test.prompt
-		actual, err := core.RunTemplate(
-			ConfirmQuestionTemplate,
-			test.data,
-		)
 		assert.Nil(t, err, test.title)
-		assert.Equal(t, test.expected, actual, test.title)
->>>>>>> d5bb8dce
+		assert.Equal(t, test.expected, outputBuffer.String(), test.title)
 	}
 }