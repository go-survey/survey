package survey

import (
	"bytes"
	"testing"

	"github.com/AlecAivazis/survey/core"
<<<<<<< HEAD
	"github.com/AlecAivazis/survey/terminal"
=======
>>>>>>> d5bb8dce
	"github.com/stretchr/testify/assert"
)

func init() {
	// disable color output for all prompts to simplify testing
	core.DisableColor = true
}

func TestSelectRender(t *testing.T) {

	prompt := Select{
		Message: "Pick your word:",
		Options: []string{"foo", "bar", "baz", "buz"},
		Default: "baz",
	}

	tests := []struct {
<<<<<<< HEAD
		prompt   Select
=======
		title    string
		prompt   Select
		template string
>>>>>>> d5bb8dce
		data     SelectTemplateData
		expected string
	}{
		{
<<<<<<< HEAD
			prompt,
			SelectTemplateData{SelectedIndex: 2},
			`? Pick your word:
  foo
=======
			"Test Select choices output",
			prompt,
			SelectChoicesTemplate,
			SelectTemplateData{SelectedIndex: 2},
			`  foo
>>>>>>> d5bb8dce
  bar
> baz
  buz
`,
		},
		{
<<<<<<< HEAD
			prompt,
			SelectTemplateData{Answer: "buz"},
			"? Pick your word: buz\n",
		},
	}

	outputBuffer := bytes.NewBufferString("")
	terminal.AnsiStdout = outputBuffer

	for _, test := range tests {
		outputBuffer.Reset()
		test.data.Select = test.prompt
		err := test.prompt.render(
			SelectQuestionTemplate,
			test.data,
		)
		assert.Nil(t, err)
		assert.Equal(t, test.expected, outputBuffer.String())
=======
			"Test Select question output",
			prompt,
			SelectQuestionTemplate,
			SelectTemplateData{},
			"? Pick your word:",
		},
		{
			"Test Select answer output",
			prompt,
			SelectQuestionTemplate,
			SelectTemplateData{Answer: "buz"},
			"? Pick your word: buz",
		},
	}

	for _, test := range tests {
		test.data.Select = test.prompt
		actual, err := core.RunTemplate(
			test.template,
			test.data,
		)
		assert.Nil(t, err, test.title)
		assert.Equal(t, test.expected, actual, test.title)
>>>>>>> d5bb8dce
	}
}<|MERGE_RESOLUTION|>--- conflicted
+++ resolved
@@ -5,10 +5,7 @@
 	"testing"
 
 	"github.com/AlecAivazis/survey/core"
-<<<<<<< HEAD
 	"github.com/AlecAivazis/survey/terminal"
-=======
->>>>>>> d5bb8dce
 	"github.com/stretchr/testify/assert"
 )
 
@@ -26,36 +23,24 @@
 	}
 
 	tests := []struct {
-<<<<<<< HEAD
-		prompt   Select
-=======
 		title    string
 		prompt   Select
-		template string
->>>>>>> d5bb8dce
 		data     SelectTemplateData
 		expected string
 	}{
 		{
-<<<<<<< HEAD
+			"Test Select question output",
 			prompt,
 			SelectTemplateData{SelectedIndex: 2},
 			`? Pick your word:
   foo
-=======
-			"Test Select choices output",
-			prompt,
-			SelectChoicesTemplate,
-			SelectTemplateData{SelectedIndex: 2},
-			`  foo
->>>>>>> d5bb8dce
   bar
 > baz
   buz
 `,
 		},
 		{
-<<<<<<< HEAD
+			"Test Select answer output",
 			prompt,
 			SelectTemplateData{Answer: "buz"},
 			"? Pick your word: buz\n",
@@ -72,32 +57,7 @@
 			SelectQuestionTemplate,
 			test.data,
 		)
-		assert.Nil(t, err)
-		assert.Equal(t, test.expected, outputBuffer.String())
-=======
-			"Test Select question output",
-			prompt,
-			SelectQuestionTemplate,
-			SelectTemplateData{},
-			"? Pick your word:",
-		},
-		{
-			"Test Select answer output",
-			prompt,
-			SelectQuestionTemplate,
-			SelectTemplateData{Answer: "buz"},
-			"? Pick your word: buz",
-		},
-	}
-
-	for _, test := range tests {
-		test.data.Select = test.prompt
-		actual, err := core.RunTemplate(
-			test.template,
-			test.data,
-		)
 		assert.Nil(t, err, test.title)
-		assert.Equal(t, test.expected, actual, test.title)
->>>>>>> d5bb8dce
+		assert.Equal(t, test.expected, outputBuffer.String(), test.title)
 	}
 }