--- conflicted
+++ resolved
@@ -56,35 +56,8 @@
 	rr.SetTermMode()
 	defer rr.RestoreTermMode()
 	// start waiting for input
-<<<<<<< HEAD
-	val, err := rl.Readline()
-	// move back up a line to compensate for the \n echoed from Readline
-	terminal.CursorUp(1)
-	// if something went wrong
-	if err != nil {
-		// use the default value and bubble up
-		return c.Default, err
-	}
-
-	// get the answer that matches the
-	var answer bool
-	switch {
-	case yesRx.Match([]byte(val)):
-		answer = true
-	case noRx.Match([]byte(val)):
-		answer = false
-	case val == "":
-		answer = c.Default
-	// only show the help message if we have one
-	case val == string(core.HelpInputRune) && c.Help != "":
-		err = c.Render(
-			ConfirmQuestionTemplate,
-			ConfirmTemplateData{Confirm: *c, ShowHelp: true},
-		)
-=======
 	for {
 		line, err := rr.ReadLine(0)
->>>>>>> 92d1133c
 		if err != nil {
 			return false, err
 		}
@@ -101,7 +74,7 @@
 			answer = false
 		case val == "":
 			answer = c.Default
-		case val == string(core.HelpInputRune):
+		case val == string(core.HelpInputRune) && c.Help != "":
 			err := c.Render(
 				ConfirmQuestionTemplate,
 				ConfirmTemplateData{Confirm: *c, ShowHelp: true},
